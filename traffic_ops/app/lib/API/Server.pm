--- conflicted
+++ resolved
@@ -620,13 +620,8 @@
     $insert->insert();
   }
 
-<<<<<<< HEAD
-    # if the insert has failed, we don't even get here, we go to the exception page.
-    &log( $self, "Create server with hostname:" . $json->{'host_name'}, "APICHANGE" );
-=======
   # if the insert has failed, we don't even get here, we go to the exception page.
-  &log( $self, "Create server with hostname:" . $json->{'host_name'}, "UICHANGE" );
->>>>>>> 10050ffe
+  &log( $self, "Create server with hostname:" . $json->{'host_name'}, "APICHANGE" );
 
   ( $data, $err ) = $self->get_server_by_id($new_id);
   if ( defined($err) ) {
@@ -717,29 +712,17 @@
     if ( $upd_cdn_name ne $org_cdn_name ) {
       my $delete = $self->db->resultset('DeliveryserviceServer')->search( { server => $id } );
       $delete->delete();
-      &log( $self, $update->host_name . " profile change assigns server to new CDN - deleting all DS assignments", "UICHANGE" );
+      &log( $self, $update->host_name . " profile change assigns server to new CDN - deleting all DS assignments", "APICHANGE" );
     }
     if ( $org_server->type->id != $update->type->id ) {
       my $delete = $self->db->resultset('DeliveryserviceServer')->search( { server => $id } );
       $delete->delete();
-      &log( $self, $update->host_name . " profile change changes cache type - deleting all DS assignments", "UICHANGE" );
+      &log( $self, $update->host_name . " profile change changes cache type - deleting all DS assignments", "APICHANGE" );
     }
   }
 
   if ( $org_server->type->id != $update->type->id ) {
 
-<<<<<<< HEAD
-        if ( $upd_cdn_name ne $org_cdn_name ) {
-            my $delete = $self->db->resultset('DeliveryserviceServer')->search( { server => $id } );
-            $delete->delete();
-            &log( $self, $update->host_name . " profile change assigns server to new CDN - deleting all DS assignments", "APICHANGE" );
-        }
-        if ( $org_server->type->id != $update->type->id ) {
-            my $delete = $self->db->resultset('DeliveryserviceServer')->search( { server => $id } );
-            $delete->delete();
-            &log( $self, $update->host_name . " profile change changes cache type - deleting all DS assignments", "APICHANGE" );
-        }
-=======
     # server type changed:  servercheck entry required for EDGE and MID, but not others. Add or remove servercheck entry accordingly
     my %need_servercheck = map { &type_id( $self, $_ ) => 1 } qw{ EDGE MID };
     my $newtype_id       = $update->type->id;
@@ -748,15 +731,14 @@
 
       # servercheck entry found but not needed -- delete it
       $servercheck->delete();
-      &log( $self, $update->host_name . " cache type change - deleting servercheck", "UICHANGE" );
->>>>>>> 10050ffe
+      &log( $self, $update->host_name . " cache type change - deleting servercheck", "APICHANGE" );
     }
     elsif ( $servercheck == 0 && $need_servercheck{$newtype_id} ) {
 
       # servercheck entry not found but needed -- insert it
       $servercheck = $self->db->resultset('Servercheck')->create( { server => $id } );
       $servercheck->insert();
-      &log( $self, $update->host_name . " cache type changed - adding servercheck", "UICHANGE" );
+      &log( $self, $update->host_name . " cache type changed - adding servercheck", "APICHANGE" );
     }
   }
 
@@ -775,22 +757,8 @@
     }
   }
 
-<<<<<<< HEAD
-            # servercheck entry found but not needed -- delete it
-            $servercheck->delete();
-            &log( $self, $update->host_name . " cache type change - deleting servercheck", "APICHANGE" );
-        }
-        elsif ( $servercheck == 0 && $need_servercheck{$newtype_id} ) {
-
-            # servercheck entry not found but needed -- insert it
-            $servercheck = $self->db->resultset('Servercheck')->create( { server => $id } );
-            $servercheck->insert();
-            &log( $self, $update->host_name . " cache type changed - adding servercheck", "APICHANGE" );
-        }
-    }
-=======
   # if the update has failed, we don't even get here, we go to the exception page.
-  &log( $self, $lstring, "UICHANGE" );
+  &log( $self, $lstring, "APICHANGE" );
 
   ( $data, $err ) = $self->get_server_by_id($id);
   if ( defined($err) ) {
@@ -798,7 +766,28 @@
   }
   $self->success($data);
 }
->>>>>>> 10050ffe
+
+sub delete {
+    my ($params, $data, $err) = (undef, undef, undef);
+    my $self = shift;
+
+    if ( !&is_oper($self) ) {
+        return $self->forbidden();
+    }
+
+    my $id   = $self->param('id');
+    my $server = $self->db->resultset('Server')->find( { id => $id } );
+    if ( !defined($server) ) {
+        return $self->not_found();
+    }
+    my $delete = $self->db->resultset('Server')->search( { id => $id } );
+    my $host_name = $delete->get_column('host_name')->single();
+    $delete->delete();
+
+    &log( $self, "Delete server with id:" . $id . " named " . $host_name, "APICHANGE" );
+
+    return $self->success_message("Server was deleted.");
+}
 
 sub postupdatequeue {
     my $self       = shift;
@@ -808,15 +797,10 @@
         return $self->forbidden();
     }
 
-<<<<<<< HEAD
-    # if the update has failed, we don't even get here, we go to the exception page.
-    &log( $self, $lstring, "APICHANGE" );
-=======
     my $update = $self->db->resultset('Server')->find( { id => $id } );
     if( !defined($update) ) {
         return $self->alert("Failed to find server id = $id");
     }
->>>>>>> 10050ffe
 
     my $setqueue = $params->{action};
     if ( !defined($setqueue)) {
@@ -837,26 +821,4 @@
     return $self->success($response);
 }
 
-sub delete {
-    my ($params, $data, $err) = (undef, undef, undef);
-    my $self = shift;
-
-    if ( !&is_oper($self) ) {
-        return $self->forbidden();
-    }
-
-    my $id   = $self->param('id');
-    my $server = $self->db->resultset('Server')->find( { id => $id } );
-    if ( !defined($server) ) {
-        return $self->not_found();
-    }
-    my $delete = $self->db->resultset('Server')->search( { id => $id } );
-    my $host_name = $delete->get_column('host_name')->single();
-    $delete->delete();
-
-    &log( $self, "Delete server with id:" . $id . " named " . $host_name, "APICHANGE" );
-
-    return $self->success_message("Server was deleted.");
-}
-
 1;