/*
 * Copyright 2015 Comcast Cable Communications Management, LLC
 *
 * Licensed under the Apache License, Version 2.0 (the "License");
 * you may not use this file except in compliance with the License.
 * You may obtain a copy of the License at
 *
 *     http://www.apache.org/licenses/LICENSE-2.0
 *
 * Unless required by applicable law or agreed to in writing, software
 * distributed under the License is distributed on an "AS IS" BASIS,
 * WITHOUT WARRANTIES OR CONDITIONS OF ANY KIND, either express or implied.
 * See the License for the specific language governing permissions and
 * limitations under the License.
 */

package com.comcast.cdn.traffic_control.traffic_monitor.config;

import org.apache.wicket.ajax.json.JSONArray;
import org.apache.wicket.ajax.json.JSONException;
import org.apache.wicket.ajax.json.JSONObject;

import com.comcast.cdn.traffic_control.traffic_monitor.health.Bandwidth;
import com.comcast.cdn.traffic_control.traffic_monitor.health.CacheState;
import com.comcast.cdn.traffic_control.traffic_monitor.health.HealthDeterminer;

import java.util.ArrayList;
import java.util.Arrays;
import java.util.List;

public class Cache implements java.io.Serializable {
	private static final long serialVersionUID = 1L;
	protected String hostname;
	private CacheState state;
	final private JSONObject json;

	public Bandwidth previousTx;
<<<<<<< HEAD
	private String error;
	final private RouterConfig crConfig;

	public Cache(final String id, final JSONObject o, final RouterConfig crConfig) throws JSONException {
=======

	public Cache(final String id, final JSONObject o) throws JSONException {
>>>>>>> 60021847
		json = o;
		hostname = id;
		json.getString("ip");
		json.optString("ip6");
		json.getString("status");
		json.getString("locationId");
		json.getString("profile");
		json.getString("fqdn");
<<<<<<< HEAD
		json.getString("type"); 
		json.getInt("port"); 
		this.crConfig = crConfig;
	}

	public RouterConfig getCrConfig() {
		return crConfig;
=======
		json.getString("type");
		json.getInt("port");
>>>>>>> 60021847
	}

	public String getHostname() {
		return hostname;
	}

	public void setHostname(final String hostname) {
		this.hostname = hostname;
	}

	public String toString() {
		return "Cache Server: " + hostname;
	}
<<<<<<< HEAD
	public void setError(final String error) {
		this.error = error;
	}
	public String getError() {
		return error;
	}
=======

>>>>>>> 60021847
	public String getIpAddress() {
		return json.optString("ip");
	}

	public String getInterfaceName() {
		return json.optString("interfaceName");
	}

	public String getStatus() {
		return json.optString("status");
	}

	public String getLocation() {
		return json.optString("locationId");
	}

	public void setState(final CacheState state, final HealthDeterminer healthDeterminer) {
		healthDeterminer.setIsAvailable(this, state);
		this.state = state;
	}

<<<<<<< HEAD
=======
	public void setError(final CacheState state, final String e, final HealthDeterminer myHealthDeterminer) {
		myHealthDeterminer.setIsAvailable(this, e, state);
		this.state = state;
	}

>>>>>>> 60021847
	public CacheState getState() {
		return state;
	}

	public boolean isAvailableKnown() {
<<<<<<< HEAD
		return state != null && state.hasValue("isAvailable");
	}

	public boolean isAvailable() {
		return state == null || Boolean.parseBoolean(state.getLastValue("isAvailable"));
=======
		if (state == null) {
			return false;
		}

		final String v = state.getLastValue("isAvailable");

		if (v == null) {
			return false;
		}

		return true;
	}

	public boolean isAvailable() {
		if (state == null) {
			return true;
		}

		final String v = state.getLastValue("isAvailable");

		if (v == null) {
			return true;
		}

		return Boolean.parseBoolean(v);
>>>>>>> 60021847
	}

	public String getQueryIp() {
		final String ip = json.optString("queryIp");

		if (ip != null && !ip.equals("")) {
			return ip;
		}

		return getIp();
	}

	public int getQueryPort() {
		if (json.has("queryPort")) {
			return json.optInt("queryPort");
		}

		return json.optInt("port");
	}

	public String getIp() {
		return getIpAddress();
	}

	public String getType() {
		return json.optString("type");
	}

	public String getIp6() {
		return json.optString("ip6");
	}
<<<<<<< HEAD
	
=======

>>>>>>> 60021847
	HealthDeterminer healthDeterminer;

	public void setControls(final HealthDeterminer healthDeterminer) {
		this.healthDeterminer = healthDeterminer;
	}

	public JSONObject getControls() {
		if (healthDeterminer == null) {
			return null;
		}

		return healthDeterminer.getControls(this);
	}

	public void setCacheState(final CacheState cacheState) {
		state = cacheState;
	}

	public long getHistoryTime() {
		return getControls().optInt("history.time");
	}

	public String getProfile() {
		return json.optString("profile");
	}
<<<<<<< HEAD
=======

>>>>>>> 60021847
	public String getFqdn() {
		return json.optString("fqdn");
	}

	public JSONObject getDeliveryServices() {
		return json.optJSONObject("deliveryServices");
	}

	public boolean hasDeliveryServices() {
		return json.has("deliveryServices");
	}

	public List<String> getDeliveryServiceIds() {
		return Arrays.asList(JSONObject.getNames(getDeliveryServices()));
	}

	public List<String> getFqdns(final String deliveryServiceId) throws JSONException {
		final ArrayList<String> fqdns = new ArrayList<String>();

		final JSONObject deliveryServices = getDeliveryServices();

		if (!deliveryServices.has(deliveryServiceId)) {
			fqdns.add(deliveryServices.getString(deliveryServiceId));
			return fqdns;
		}

		final JSONArray ja = deliveryServices.optJSONArray(deliveryServiceId);

		if (ja != null) {
			for (int i = 0; i < ja.length(); i++) {
				fqdns.add(ja.getString(i));
			}

			return fqdns;
		}

		fqdns.add(deliveryServices.optString(deliveryServiceId));

		return fqdns;
	}

	public String getStatisticsUrl() {
		final JSONObject controls = getControls();

		if (controls == null) {
			return null;
		}

		final String statisticsUrl = controls.optString("health.polling.url");

		if (statisticsUrl == null) {
			return null;
		}

		return statisticsUrl.replace("${hostname}", getFqdn()).replace("${interface_name}", getInterfaceName());
	}
}<|MERGE_RESOLUTION|>--- conflicted
+++ resolved
@@ -35,15 +35,8 @@
 	final private JSONObject json;
 
 	public Bandwidth previousTx;
-<<<<<<< HEAD
-	private String error;
-	final private RouterConfig crConfig;
-
-	public Cache(final String id, final JSONObject o, final RouterConfig crConfig) throws JSONException {
-=======
 
 	public Cache(final String id, final JSONObject o) throws JSONException {
->>>>>>> 60021847
 		json = o;
 		hostname = id;
 		json.getString("ip");
@@ -52,18 +45,8 @@
 		json.getString("locationId");
 		json.getString("profile");
 		json.getString("fqdn");
-<<<<<<< HEAD
-		json.getString("type"); 
-		json.getInt("port"); 
-		this.crConfig = crConfig;
-	}
-
-	public RouterConfig getCrConfig() {
-		return crConfig;
-=======
 		json.getString("type");
 		json.getInt("port");
->>>>>>> 60021847
 	}
 
 	public String getHostname() {
@@ -77,16 +60,7 @@
 	public String toString() {
 		return "Cache Server: " + hostname;
 	}
-<<<<<<< HEAD
-	public void setError(final String error) {
-		this.error = error;
-	}
-	public String getError() {
-		return error;
-	}
-=======
-
->>>>>>> 60021847
+
 	public String getIpAddress() {
 		return json.optString("ip");
 	}
@@ -108,52 +82,21 @@
 		this.state = state;
 	}
 
-<<<<<<< HEAD
-=======
 	public void setError(final CacheState state, final String e, final HealthDeterminer myHealthDeterminer) {
 		myHealthDeterminer.setIsAvailable(this, e, state);
 		this.state = state;
 	}
 
->>>>>>> 60021847
 	public CacheState getState() {
 		return state;
 	}
 
 	public boolean isAvailableKnown() {
-<<<<<<< HEAD
 		return state != null && state.hasValue("isAvailable");
 	}
 
 	public boolean isAvailable() {
 		return state == null || Boolean.parseBoolean(state.getLastValue("isAvailable"));
-=======
-		if (state == null) {
-			return false;
-		}
-
-		final String v = state.getLastValue("isAvailable");
-
-		if (v == null) {
-			return false;
-		}
-
-		return true;
-	}
-
-	public boolean isAvailable() {
-		if (state == null) {
-			return true;
-		}
-
-		final String v = state.getLastValue("isAvailable");
-
-		if (v == null) {
-			return true;
-		}
-
-		return Boolean.parseBoolean(v);
->>>>>>> 60021847
 	}
 
 	public String getQueryIp() {
@@ -185,11 +128,7 @@
 	public String getIp6() {
 		return json.optString("ip6");
 	}
-<<<<<<< HEAD
-	
-=======
-
->>>>>>> 60021847
+
 	HealthDeterminer healthDeterminer;
 
 	public void setControls(final HealthDeterminer healthDeterminer) {
@@ -215,10 +154,7 @@
 	public String getProfile() {
 		return json.optString("profile");
 	}
-<<<<<<< HEAD
-=======
-
->>>>>>> 60021847
+
 	public String getFqdn() {
 		return json.optString("fqdn");
 	}
